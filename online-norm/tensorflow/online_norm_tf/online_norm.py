--- conflicted
+++ resolved
@@ -261,22 +261,6 @@
                 eps=self.epsilon,
                 T=self.mp_type
             )
-<<<<<<< HEAD
-            with tf.control_dependencies([out_s_mu, out_s_var]):
-                update_mu = tf.assign(
-                    self.mu,
-                    out_s_mu,
-                    validate_shape=True
-                )
-                update_var = tf.assign(
-                    self.var,
-                    out_s_var,
-                    validate_shape=True
-                )
-            mean = tf.expand_dims(mean, -1)
-            mean = tf.broadcast_to(mean, inputs.shape)
-            scale = tf.assign(self.s, scale)
-=======
             #with tf.control_dependencies([out_s_mu, out_s_var]):
             update_mu = tf.assign(
                 self.mu,
@@ -291,34 +275,10 @@
             mean = tf.expand_dims(mean, -1)
             mean = tf.broadcast_to(mean, inputs.shape)
             scale_assign = tf.assign(self.s, scale, name="scale_assign")
->>>>>>> 7e09b8c4
             scale = tf.expand_dims(scale, -1)
             scale = tf.broadcast_to(scale, inputs.shape)
             outputs = ((inputs - mean) / scale)
             outputs = tf.reshape(outputs, input_shape)
-<<<<<<< HEAD
-            output_assign = tf.assign(self.outputs, outputs, validate_shape=True)
-            with tf.control_dependencies([scale, output_assign, update_mu, update_var]):
-                netoutputs = tf.identity(outputs)
-
-            def backward(deltas):
-                """
-                Wrapper for the custom backwards pass using ctrl process
-                Note: deltas depends on fprop output
-
-                Arguments:
-                    deltas: input deltas from the current batch
-
-                Returns
-                    grad_delta: output deltas for inputs
-                """
-                deltas_shape = deltas.shape
-                deltas = tf.reshape(deltas, [deltas_shape[0], deltas_shape[1], -1])
-                alpha_bkw = self.alpha_bkw
-                out_v, grad_tmp = online_norm_v_ctrl(
-                    grad_out=deltas,
-                    out=self.outputs,
-=======
             output_1 = tf.Print(outputs, [outputs], message="output1")
             output_assign = tf.assign(self.outputs, outputs, validate_shape=True, name="output_assign")
             output_2 = tf.Print(output_assign, [output_assign], message="output2")
@@ -357,7 +317,6 @@
                 out_v, grad_tmp = online_norm_v_ctrl(
                     grad_out=deltas,
                     out=back_outputs,
->>>>>>> 7e09b8c4
                     in_v=self.v_ctrl,
                     abkw=alpha_bkw,
                 )
